--- conflicted
+++ resolved
@@ -31,11 +31,8 @@
 import { Router as DocsRouter } from '@backstage/plugin-techdocs';
 import { Router as GraphiQLRouter } from '@backstage/plugin-graphiql';
 import { Router as TechRadarRouter } from '@backstage/plugin-tech-radar';
-<<<<<<< HEAD
 import { Router as LighthouseRouter } from '@backstage/plugin-lighthouse';
-=======
 import { Router as RegisterComponentRouter } from '@backstage/plugin-register-component';
->>>>>>> bf1f645d
 import { Route, Routes, Navigate } from 'react-router';
 
 import { EntityPage } from './components/catalog/EntityPage';
@@ -79,14 +76,11 @@
       element={<TechRadarRouter width={1500} height={800} />}
     />
     <Route path="/graphiql" element={<GraphiQLRouter />} />
-<<<<<<< HEAD
     <Route path="/lighthouse/*" element={<LighthouseRouter />} />
-=======
     <Route
       path="/register-component"
       element={<RegisterComponentRouter catalogRouteRef={catalogRouteRef} />}
     />
->>>>>>> bf1f645d
     {...deprecatedAppRoutes}
   </Routes>
 );
